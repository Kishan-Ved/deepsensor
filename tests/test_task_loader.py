--- conflicted
+++ resolved
@@ -70,19 +70,7 @@
         Loops over all possible combinations of context/target sampling methods
         and returns a list of arguments for ``TaskLoader.__call__``.
         Options tested include:
-<<<<<<< HEAD
-        - (int): Random number of samples
-        - (float): Fraction of samples
-        - "all": All samples
-        - (np.ndarray): Array of coordinates to sample from the dataset
-
-        Args:
-            n_context_sets (int): Number of context samples
-            n_target_sets (int): Number of target samples
-        Returns:
-            (tuple): Arguments for TaskLoader.__call__
-=======
-
+        
             - (int): Random number of samples
             - (float): Fraction of samples
             - "all": All samples
@@ -100,7 +88,6 @@
         -------
         tuple
             Arguments for ``TaskLoader.__call__``
->>>>>>> dc8d82be
         """
         for sampling_method in [
             0.0,
@@ -258,24 +245,7 @@
                 with self.assertRaises(InvalidSamplingStrategyError):
                     task = tl("2020-01-01", invalid_sampling_strategy)
 
-<<<<<<< HEAD
     def test_wrong_links(self):
-        """Test link indexes out of range"""
-=======
-    def test_split_fails_if_not_df(self) -> None:
-        """
-        The "split" sampling strategy only works with pandas objects
-        (currently).
-
-        Returns
-        -------
-        None
-        """
-        with self.assertRaises(ValueError):
-            # Indexes don't connect two pandas objects
-            tl = TaskLoader(context=self.df, target=self.da, links=[(0, 0)])
-
-    def test_wrong_links(self) -> None:
         """
         Test link indexes out of range.
 
@@ -288,7 +258,6 @@
         -------
         None
         """
->>>>>>> dc8d82be
         with self.assertRaises(ValueError):
             tl = TaskLoader(context=self.df, target=self.df, links=[(0, 1)])
 
