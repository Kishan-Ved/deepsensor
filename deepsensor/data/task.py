import deepsensor

from typing import Union, Tuple, List
import numpy as np
import lab as B
import plum
import copy

from deepsensor import backend
from deepsensor.errors import TaskSetIndexError, GriddedDataError


class Task(dict):
    """
    Task dictionary class.

    Inherits from ``dict`` and adds methods for printing and modifying the
    data.
    """

    def __init__(self, task_dict: dict) -> None:
        """
        Initialise a Task object.

        Parameters
        ----------
        task_dict : dict
            Dictionary containing the task.
        """
        super().__init__(task_dict)

        if "ops" not in self:
            # List of operations (str) to indicate how the task has been modified
            #   (reshaping, casting, etc)
            self["ops"] = []

    @classmethod
    def summarise_str(cls, k, v):
        if plum.isinstance(v, B.Numeric):
            return v.shape
        elif plum.isinstance(v, tuple):
            return tuple(vi.shape for vi in v)
        elif plum.isinstance(v, list):
            return [cls.summarise_str(k, vi) for vi in v]
        else:
            return v

    @classmethod
    def summarise_repr(cls, k, v):
        if plum.isinstance(v, B.Numeric):
            return f"{type(v).__name__}/{v.dtype}/{v.shape}"
        if plum.isinstance(v, backend.nps.mask.Masked):
            return f"{type(v).__name__}/(y={v.y.dtype}/{v.y.shape})/(mask={v.mask.dtype}/{v.mask.shape})"
        elif plum.isinstance(v, tuple):
            # return tuple(vi.shape for vi in v)
            return tuple([cls.summarise_repr(k, vi) for vi in v])
        elif plum.isinstance(v, list):
            return [cls.summarise_repr(k, vi) for vi in v]
        else:
            return f"{type(v).__name__}/{v}"

    def __str__(self):
        """
        Print a convenient summary of the task dictionary.

        For array entries, print their shape, otherwise print the value.
        """
        s = ""
        for k, v in self.items():
            s += f"{k}: {Task.summarise_str(k, v)}\n"
        return s

    def __repr__(self):
        """
        Print a convenient summary of the task dictionary.

        Print the type of each entry and if it is an array, print its shape,
        otherwise print the value.
        """
        s = ""
        for k, v in self.items():
            s += f"{k}: {Task.summarise_repr(k, v)}\n"
        return s

    def op(self, f, op_flag=None):
        """Apply function f to the array elements of a task dictionary.

        Useful for recasting to a different dtype or reshaping (e.g. adding a
        batch dimension).

        Parameters
        ----------
<<<<<<< HEAD
        f : function. Function to apply to the array elements of the task.
        task : dict. Task dictionary.
        op_flag : str. Flag to set in the task dictionary's `ops` key.

        Returns
        -------
        task : dict. Task dictionary with f applied to the array elements and op_flag set
            in the `ops` key.
=======
        f : function
            Function to apply to the array elements of the task.
        task : dict
            Task dictionary.
        modify_flag : str
            Flag to set in the task dictionary's ``modify`` key.

        Returns
        -------
        task : dict
            Task dictionary with f applied to the array elements and
            modify_flag set in the ``modify`` key.
>>>>>>> dc8d82be
        """

        def recurse(k, v):
            if type(v) is list:
                return [recurse(k, vi) for vi in v]
            elif type(v) is tuple:
                return (recurse(k, v[0]), recurse(k, v[1]))
            elif isinstance(v, (np.ndarray, np.ma.MaskedArray, backend.nps.Masked)):
                return f(v)
            else:
                return v  # covers metadata entries

        self = copy.deepcopy(self)  # don't modify the original
        for k, v in self.items():
            self[k] = recurse(k, v)
        self["ops"].append(op_flag)

        return self  # altered by reference, but return anyway

    def add_batch_dim(self):
        """Add a batch dimension to the arrays in the task dictionary.

        Returns
        -------
        task : dict. Task dictionary with batch dimension added to the array elements.
        """
        return self.op(lambda x: x[None, ...], op_flag="batch_dim")

    def cast_to_float32(self):
        """Cast the arrays in the task dictionary to float32.

        Returns
        -------
        task : dict. Task dictionary with arrays cast to float32.
        """
        return self.op(lambda x: x.astype(np.float32), op_flag="float32")

    def remove_nans_from_task_Y_t_if_present(self):
        """If NaNs are present in task["Y_t"], remove them (and corresponding task["X_t"])"""
        self["ops"].append("target_nans_removed")

        # First check whether there are any NaNs that we need to remove
        nans_present = False
        for Y_t in self["Y_t"]:
            if B.any(B.isnan(Y_t)):
                nans_present = True

        Y_t_nans_list = []
        if nans_present:
            for i, (X, Y) in enumerate(zip(self["X_t"], self["Y_t"])):
                Y = flatten_Y(Y)
                Y_t_nans = B.any(B.isnan(Y), axis=0)  # shape (n_targets,)
                Y_t_nans_list.append(Y_t_nans)

        if not nans_present:
            return self

        # NaNs present in self - remove NaNs
        for i, (X, Y, Y_t_nans) in enumerate(
            zip(self["X_t"], self["Y_t"], Y_t_nans_list)
        ):
            if B.any(Y_t_nans):
                if isinstance(X, tuple):
                    # Gridded data
                    X = flatten_X(X)
                    Y = flatten_Y(Y)
                self["X_t"][i] = X[:, ~Y_t_nans]
                self["Y_t"][i] = Y[:, ~Y_t_nans]
                if "Y_t_aux" in self.keys():
                    self["Y_t_aux"] = self["Y_t_aux"][:, ~Y_t_nans]

        return self

    def mask_nans_numpy(self):
        """Replace NaNs with zeroes and set a mask to indicate where the NaNs were.

        Returns
        -------
        task : dict. Task with NaNs set to zeros and a mask indicating where the missing values are.
        """
        if "batch_dim" not in self["ops"]:
            raise ValueError("Must call `add_batch_dim` before `mask_nans_numpy`")

        def f(arr):
            if isinstance(arr, backend.nps.Masked):
                # Ignore nps.Masked objects
                nps_mask = arr.mask == 0
                nan_mask = np.isnan(arr.y)
                mask = np.logical_or(nps_mask, nan_mask)
                data = arr.y
                data[nan_mask] = 0.0
                arr = backend.nps.Masked(data, mask)
            else:
                mask = np.isnan(arr)
                if np.any(mask):
                    # arr = np.ma.MaskedArray(arr, mask=mask, fill_value=0.0)
                    arr = np.ma.fix_invalid(arr, fill_value=0.0)
            return arr

        return self.op(lambda x: f(x), op_flag="numpy_mask")

    def mask_nans_nps(self):
        if "batch_dim" not in self["ops"]:
            raise ValueError("Must call `add_batch_dim` before `mask_nans_nps`")
        if "numpy_mask" not in self["ops"]:
            raise ValueError("Must call `mask_nans_numpy` before `mask_nans_nps`")

        def f(arr):
            if isinstance(arr, np.ma.MaskedArray):
                # Mask array (True for observed, False for missing). Keep size 1 variable dim.
                mask = ~B.any(arr.mask, axis=1, squeeze=False)
                mask = B.cast(B.dtype(arr.data), mask)
                arr = backend.nps.Masked(arr.data, mask)
            return arr

        return self.op(lambda x: f(x), op_flag="nps_mask")

    def convert_to_tensor(self):
        """Convert to tensor object based on deep learning backend

        Returns
            task: dict. Task dictionary with arrays converted to deep learning tensor objects
        """

        def f(arr):
            if isinstance(arr, backend.nps.Masked):
                arr = backend.nps.Masked(
                    backend.convert_to_tensor(arr.y),
                    backend.convert_to_tensor(arr.mask),
                )
            else:
                arr = backend.convert_to_tensor(arr)
            return arr

        return self.op(lambda x: f(x), op_flag="tensor")


def append_obs_to_task(
    task: Task,
    X_new: B.Numeric,
    Y_new: B.Numeric,
    context_set_idx: int,
):
    """
    Append a single observation to a context set in ``task``.

    Makes a deep copy of the data structure to avoid affecting the original
    object.

    ..
        TODO: for speed during active learning algs, consider a shallow copy
        option plus ability to remove observations.
    """
    if not 0 <= context_set_idx <= len(task["X_c"]) - 1:
        raise TaskSetIndexError(context_set_idx, len(task["X_c"]), "context")

    if isinstance(task["X_c"][context_set_idx], tuple):
        raise GriddedDataError("Cannot append to gridded data")

    task_with_new = copy.deepcopy(task)

    if Y_new.ndim == 0:
        # Add size-1 observation and data dimension
        Y_new = Y_new[None, None]

    # Add size-1 observation dimension
    if X_new.ndim == 1:
        X_new = X_new[:, None]
    if Y_new.ndim == 1:
        Y_new = Y_new[:, None]

    # Context set with proposed latent sensors
    task_with_new["X_c"][context_set_idx] = np.concatenate(
        [task["X_c"][context_set_idx], X_new], axis=-1
    )

    # Append proxy observations
    task_with_new["Y_c"][context_set_idx] = np.concatenate(
        [task["Y_c"][context_set_idx], Y_new], axis=-1
    )

    return task_with_new


def flatten_X(X: Union[np.ndarray, Tuple[np.ndarray, np.ndarray]]) -> np.ndarray:
    """
    Convert tuple of gridded coords to (2, N) array if necessary.

    Parameters
    ----------
    X : :class:`numpy:numpy.ndarray` | Tuple[:class:`numpy:numpy.ndarray`, :class:`numpy:numpy.ndarray`]
        ...

    Returns
    ----------
    :class:`numpy:numpy.ndarray`
        ...
    """
    if type(X) is tuple:
        X1, X2 = np.meshgrid(X[0], X[1], indexing="ij")
        X = np.stack([X1.ravel(), X2.ravel()], axis=0)
    return X


def flatten_Y(Y: Union[np.ndarray, Tuple[np.ndarray, np.ndarray]]) -> np.ndarray:
    """
    Convert gridded data of shape (N_dim, N_x1, N_x2) to (N_dim, N_x1 * N_x2)
    array if necessary.

    Parameters
    ----------
    Y : :class:`numpy:numpy.ndarray` | Tuple[:class:`numpy:numpy.ndarray`, :class:`numpy:numpy.ndarray`]
        ...

    Returns
    -------
    :class:`numpy:numpy.ndarray`
        ...
    """
    if Y.ndim == 3:
        Y = Y.reshape(*Y.shape[:-2], -1)
    return Y


def flatten_gridded_data_in_task(task: Task) -> Task:
    """
    Convert any gridded data in ``Task`` to flattened arrays.

    Necessary for AR sampling, which doesn't yet permit gridded context sets.

    Parameters
    ----------
    task : :class:`~.data.task.Task`
        ...

    Returns
    -------
    Task
        ...
    """
    task_flattened = copy.deepcopy(task)

    task_flattened["X_c"] = [flatten_X(X) for X in task["X_c"]]
    task_flattened["Y_c"] = [flatten_Y(Y) for Y in task["Y_c"]]
    task_flattened["X_t"] = [flatten_X(X) for X in task["X_t"]]
    task_flattened["Y_t"] = [flatten_Y(Y) for Y in task["Y_t"]]

    return task_flattened


def concat_tasks(tasks: List[Task], multiple: int = 1) -> Task:
    """Concatenate a list of tasks into a single task containing multiple batches.

    This leverages `neuralprocesses` functionality and is primarily intended for use
    with the `ConvNP` model.

    TODO:
    - Raise error if aux_t values passed (not supported)

    Parameters
    ----------
    tasks : list of Task. List of tasks to concatenate into a single task.
    multiple : int. Contexts are padded to the smallest multiple of this number that is greater
        than the number of contexts in each task. Defaults to 1 (padded to the largest number of
        contexts in the tasks). Setting to a larger number will increase the amount of padding
        but decrease the range of tensor shapes presented to the model, which simplifies
        the computational graph in graph mode.

    Returns
    -------
    merged_task : Task. Task containing multiple batches.
    """
    if len(tasks) == 1:
        return tasks[0]

    for i, task in enumerate(tasks):
        if "numpy_mask" in task["ops"] or "nps_mask" in task["ops"]:
            raise ValueError(
                "Cannot concatenate tasks that have had NaNs masked. "
                "Masking will be applied automatically after concatenation."
            )
        if "target_nans_removed" not in task["ops"]:
            task = task.remove_nans_from_task_Y_t_if_present()
        if "batch_dim" not in task["ops"]:
            task = task.add_batch_dim()
        if "float32" not in task["ops"]:
            task = task.cast_to_float32()
        tasks[i] = task

    # Assert number of target sets equal
    n_target_sets = [len(task["Y_t"]) for task in tasks]
    if not all([n == n_target_sets[0] for n in n_target_sets]):
        raise ValueError(
            f"All tasks must have the same number of target sets to concatenate: got {n_target_sets}. "
        )
    n_target_sets = n_target_sets[0]

    for target_set_i in range(n_target_sets):
        # Raise error if target sets have different numbers of targets across tasks
        n_target_obs = [task["Y_t"][target_set_i].size for task in tasks]
        if not all([n == n_target_obs[0] for n in n_target_obs]):
            raise ValueError(
                f"All tasks must have the same number of targets to concatenate: got {n_target_obs}. "
                "To train with Task batches containing differing numbers of targets, "
                "run the model individually over each task and average the losses."
            )

        # Raise error if target sets are different types (gridded/non-gridded) across tasks
        if isinstance(tasks[0]["X_t"][target_set_i], tuple):
            for task in tasks:
                if not isinstance(task["X_t"][target_set_i], tuple):
                    raise ValueError(
                        "All tasks must have the same type of target set (gridded or non-gridded) "
                        f"to concatenate. For target set {target_set_i}, got {type(task['X_t'][target_set_i])}."
                    )

    # For each task, store list of tuples of (x_c, y_c) (one tuple per context set)
    contexts = []
    for i, task in enumerate(tasks):
        contexts_i = list(zip(task["X_c"], task["Y_c"]))
        contexts.append(contexts_i)

    # List of tuples of merged (x_c, y_c) along batch dim with padding
    # (up to the smallest multiple of `multiple` greater than the number of contexts in each task)
    merged_context = [
        backend.nps.merge_contexts(
            *[context_set for context_set in contexts_i], multiple=multiple
        )
        for contexts_i in zip(*contexts)
    ]

    merged_task = copy.deepcopy(tasks[0])

    # Convert list of tuples of (x_c, y_c) to list of x_c and list of y_c
    merged_task["X_c"] = [c[0] for c in merged_context]
    merged_task["Y_c"] = [c[1] for c in merged_context]

    # This assumes that all tasks have the same number of targets
    for i in range(n_target_sets):
        if isinstance(tasks[0]["X_t"][i], tuple):
            # Target set is gridded with tuple of coords for `X_t`
            merged_task["X_t"][i] = (
                B.concat(*[t["X_t"][i][0] for t in tasks], axis=0),
                B.concat(*[t["X_t"][i][1] for t in tasks], axis=0),
            )
        else:
            # Target set is off-the-grid with tensor for `X_t`
            merged_task["X_t"][i] = B.concat(*[t["X_t"][i] for t in tasks], axis=0)
        merged_task["Y_t"][i] = B.concat(*[t["Y_t"][i] for t in tasks], axis=0)

    merged_task["time"] = [t["time"] for t in tasks]

    merged_task = Task(merged_task)

    # Apply masking
    merged_task = merged_task.mask_nans_numpy()
    merged_task = merged_task.mask_nans_nps()

    return merged_task


if __name__ == "__main__":
    # print working directory
    import os

    print(os.path.abspath(os.getcwd()))

    import deepsensor.tensorflow as deepsensor
    from deepsensor.data.processor import DataProcessor
    from deepsensor.data.loader import TaskLoader
    from deepsensor.model.convnp import ConvNP
    from deepsensor.data.task import concat_tasks

    import xarray as xr
    import numpy as np

    da_raw = xr.tutorial.open_dataset("air_temperature")
    data_processor = DataProcessor(x1_name="lat", x2_name="lon")
    da = data_processor(da_raw)

    task_loader = TaskLoader(context=da, target=da)

    task1 = task_loader("2014-01-01", 50)
    task1["Y_c"][0][0, 0] = np.nan
    task2 = task_loader("2014-01-01", 100)

    # task1 = task1.add_batch_dim().mask_nans_numpy().mask_nans_nps()
    # task2 = task2.add_batch_dim().mask_nans_numpy().mask_nans_nps()

    merged_task = concat_tasks([task1, task2])
    print(repr(merged_task))

    print("got here")<|MERGE_RESOLUTION|>--- conflicted
+++ resolved
@@ -90,29 +90,18 @@
 
         Parameters
         ----------
-<<<<<<< HEAD
-        f : function. Function to apply to the array elements of the task.
-        task : dict. Task dictionary.
-        op_flag : str. Flag to set in the task dictionary's `ops` key.
-
-        Returns
-        -------
-        task : dict. Task dictionary with f applied to the array elements and op_flag set
-            in the `ops` key.
-=======
         f : function
             Function to apply to the array elements of the task.
         task : dict
             Task dictionary.
-        modify_flag : str
-            Flag to set in the task dictionary's ``modify`` key.
+        op_flag : str
+            Flag to set in the task dictionary's `ops` key.
 
         Returns
         -------
-        task : dict
+        task : dict. 
             Task dictionary with f applied to the array elements and
-            modify_flag set in the ``modify`` key.
->>>>>>> dc8d82be
+            op_flag set in the ``ops`` key.
         """
 
         def recurse(k, v):
@@ -364,26 +353,40 @@
 
 
 def concat_tasks(tasks: List[Task], multiple: int = 1) -> Task:
-    """Concatenate a list of tasks into a single task containing multiple batches.
-
-    This leverages `neuralprocesses` functionality and is primarily intended for use
-    with the `ConvNP` model.
-
-    TODO:
-    - Raise error if aux_t values passed (not supported)
+    """
+    Concatenate a list of tasks into a single task containing multiple batches.
+
+    ..
+        TODO:
+        - Consider moving to ``nps.py`` as this leverages ``neuralprocesses``
+          functionality.
+        - Raise error if ``aux_t`` values passed (not supported I don't think)
 
     Parameters
     ----------
-    tasks : list of Task. List of tasks to concatenate into a single task.
-    multiple : int. Contexts are padded to the smallest multiple of this number that is greater
-        than the number of contexts in each task. Defaults to 1 (padded to the largest number of
-        contexts in the tasks). Setting to a larger number will increase the amount of padding
-        but decrease the range of tensor shapes presented to the model, which simplifies
-        the computational graph in graph mode.
+    tasks : List[Task]
+        List of tasks to concatenate into a single task.
+    multiple : int, optional
+        Contexts are padded to the smallest multiple of this number that is
+        greater than the number of contexts in each task. Defaults to 1
+        (padded to the largest number of contexts in the tasks). Setting to a
+        larger number will increase the amount of padding but decrease the
+        range of tensor shapes presented to the model, which simplifies the
+        computational graph in graph mode.
 
     Returns
     -------
-    merged_task : Task. Task containing multiple batches.
+    merged_task : :class:`~.data.task.Task`
+        Task containing multiple batches.
+
+    Raises
+    ------
+    ValueError
+        If the tasks have different numbers of target sets.
+    ValueError
+        If the tasks have different numbers of targets.
+    ValueError
+        If the tasks have different types of target sets (gridded/non-gridded).
     """
     if len(tasks) == 1:
         return tasks[0]
